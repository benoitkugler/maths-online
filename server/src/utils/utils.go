package utils

import (
	"fmt"
	"math/rand"
	"strconv"
	"time"

	"github.com/gorilla/websocket"
	"github.com/labstack/echo/v4"
)

func randomID(numberOnly bool, length int) string {
	choices := "abcdefghijklmnnopqrst0123456789"
	if numberOnly {
		choices = "0123456789"
	}
	out := make([]byte, length)
	for i := range out {
		out[i] = choices[rand.Intn(len(choices))]
	}
	return string(out[:])
}

// RandomID generates a random ID, for which `isTaken` is false.
func RandomID(numberOnly bool, length int, isTaken func(string) bool) string {
	newID := randomID(numberOnly, length)
	// avoid (unlikely) collisions
	for taken := isTaken(newID); taken; newID = randomID(numberOnly, length) {
	}
	return newID
}

// WebsocketError format `err` and send a Control message to `ws`
func WebsocketError(ws *websocket.Conn, err error) {
	message := websocket.FormatCloseMessage(websocket.CloseUnsupportedData, err.Error())
	ws.WriteControl(websocket.CloseMessage, message, time.Now().Add(time.Second))
}

<<<<<<< HEAD
func SQLError(err error) error {
	return fmt.Errorf("SQL request failed : %s", err)
}

// QueryParamInt64 parse the query param `name` to an int64
func QueryParamInt64(c echo.Context, name string) (int64, error) {
	idS := c.QueryParam(name)
	id, err := strconv.ParseInt(idS, 10, 64)
	if err != nil {
		return 0, fmt.Errorf("invalid ID parameter %s : %s", idS, err)
	}
	return id, nil
=======
// Sample choose an index between 0 and len(weights)-1 at random, with the given weights,
// which must sum up to 1.
func SampleIndex(weights []float64) int {
	cumWeights := make([]float64, len(weights)) // last entry is 1
	sum := 0.
	for i, w := range weights {
		sum += w
		cumWeights[i] = sum
	}
	alea := rand.Float64()
	for i, cumWeight := range cumWeights {
		if alea < cumWeight {
			return i
		}
	}
	return len(weights) - 1
>>>>>>> b4bc6420
}<|MERGE_RESOLUTION|>--- conflicted
+++ resolved
@@ -37,7 +37,6 @@
 	ws.WriteControl(websocket.CloseMessage, message, time.Now().Add(time.Second))
 }
 
-<<<<<<< HEAD
 func SQLError(err error) error {
 	return fmt.Errorf("SQL request failed : %s", err)
 }
@@ -50,7 +49,8 @@
 		return 0, fmt.Errorf("invalid ID parameter %s : %s", idS, err)
 	}
 	return id, nil
-=======
+}
+
 // Sample choose an index between 0 and len(weights)-1 at random, with the given weights,
 // which must sum up to 1.
 func SampleIndex(weights []float64) int {
@@ -67,5 +67,4 @@
 		}
 	}
 	return len(weights) - 1
->>>>>>> b4bc6420
 }