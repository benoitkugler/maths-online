--- conflicted
+++ resolved
@@ -352,13 +352,8 @@
 		Question:  instance,
 	}
 
-<<<<<<< HEAD
-	out := showQuestion{
-		TimeoutSeconds: int(gs.QuestionDurationLimit.Seconds()),
-=======
 	out := ShowQuestion{
 		TimeoutSeconds: int(gs.questionDurationLimit.Seconds()),
->>>>>>> bdbe1e44
 		ID:             question.Id,
 		Categorie:      cat,
 		Question:       instance.ToClient(),
