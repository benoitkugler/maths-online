--- conflicted
+++ resolved
@@ -389,17 +389,12 @@
 		// checks that all grid values are integers
 		areIntegers := true
 		for _, xValue := range grid {
-<<<<<<< HEAD
 			value, err := fnExpr.Evaluate(singleVarResolver{v: fn.Variable, value: float64(xValue)})
 			if err != nil {
 				areIntegers = false
 				break
 			}
 
-=======
-			ps[x] = NewNb(float64(xValue))
-			value, _ := expr.Evaluate(ps)
->>>>>>> 476e2cfb
 			_, ok := isInt(value)
 			areIntegers = areIntegers && ok
 		}
