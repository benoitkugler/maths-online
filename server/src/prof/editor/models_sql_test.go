--- conflicted
+++ resolved
@@ -100,14 +100,6 @@
 		return
 	}
 
-<<<<<<< HEAD
-	ti := time.Now()
-	err = ValidateAllQuestions(db)
-	if err != nil {
-		t.Fatal(err)
-	}
-	fmt.Println("Validated in :", time.Since(ti))
-=======
 	qu, err := SelectAllQuestions(db)
 	if err != nil {
 		t.Fatal(err)
@@ -138,5 +130,4 @@
 	for i := 0; i < b.N; i++ {
 		validateAllQuestions(qu)
 	}
->>>>>>> c6349826
 }