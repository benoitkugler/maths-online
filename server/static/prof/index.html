--- conflicted
+++ resolved
@@ -5,17 +5,15 @@
     <link rel="icon" href="/static/prof/logo.png" />
     <meta name="viewport" content="width=device-width, initial-scale=1.0" />
     <title>Isyro</title>
-<<<<<<< HEAD
-    <script type="module" crossorigin src="/static/prof/assets/index.ec7bd984.js"></script>
-    <link rel="stylesheet" href="/static/prof/assets/index.7372889c.css">
-=======
-    <script type="module" crossorigin src="/static/prof/assets/index.b3fad192.js"></script>
-    <link rel="stylesheet" href="/static/prof/assets/index.79fdf9c6.css">
->>>>>>> a4c1b660
+    <script
+      type="module"
+      crossorigin
+      src="/static/prof/assets/index.ec7bd984.js"
+    ></script>
+    <link rel="stylesheet" href="/static/prof/assets/index.7372889c.css" />
   </head>
 
   <body>
     <div id="app"></div>
-    
   </body>
 </html>