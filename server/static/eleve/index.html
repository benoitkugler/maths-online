--- conflicted
+++ resolved
@@ -1,7 +1,7 @@
 <!DOCTYPE html>
 <html>
-<head>
-  <!--
+  <head>
+    <!--
     If you are serving your web app in a path other than the root, change the
     href value below to reflect the base path you are serving from.
 
@@ -14,67 +14,87 @@
     This is a placeholder for base href that will be replaced by the value of
     the `--base-href` argument provided to `flutter build`.
   -->
-  <base href="/test-eleve/">
+    <base href="/test-eleve/" />
 
-  <meta charset="UTF-8">
-  <meta content="IE=Edge" http-equiv="X-UA-Compatible">
-  <meta name="description" content="A new Flutter project.">
+    <meta charset="UTF-8" />
+    <meta content="IE=Edge" http-equiv="X-UA-Compatible" />
+    <meta name="description" content="A new Flutter project." />
 
-  <!-- iOS meta tags & icons -->
-  <meta name="apple-mobile-web-app-capable" content="yes">
-  <meta name="apple-mobile-web-app-status-bar-style" content="black">
-  <meta name="apple-mobile-web-app-title" content="eleve">
-  <link rel="apple-touch-icon" href="icons/Icon-192.png">
+    <!-- iOS meta tags & icons -->
+    <meta name="apple-mobile-web-app-capable" content="yes" />
+    <meta name="apple-mobile-web-app-status-bar-style" content="black" />
+    <meta name="apple-mobile-web-app-title" content="eleve" />
+    <link rel="apple-touch-icon" href="icons/Icon-192.png" />
 
-  <!-- Favicon -->
-  <link rel="icon" type="image/png" href="favicon.png"/>
+    <!-- Favicon -->
+    <link rel="icon" type="image/png" href="favicon.png" />
 
-  <title>eleve</title>
-  <link rel="manifest" href="manifest.json">
-  <script src="splash/splash.js"></script>
-  <meta content="width=device-width, initial-scale=1.0, maximum-scale=1.0, user-scalable=no" name="viewport"/>
-  <link rel="stylesheet" type="text/css" href="splash/style.css">
-</head>
-<body>
-  <picture id="splash">
-    <source srcset="splash/img/light-1x.png 1x, splash/img/light-2x.png 2x, splash/img/light-3x.png 3x, splash/img/light-4x.png 4x" media="(prefers-color-scheme: light)">
-    <source srcset="splash/img/dark-1x.png 1x, splash/img/dark-2x.png 2x, splash/img/dark-3x.png 3x, splash/img/dark-4x.png 4x" media="(prefers-color-scheme: dark)">
-    <img class="center" aria-hidden="true" src="splash/img/light-1x.png" alt=""/>
-  </picture>
-  <!-- This script installs service_worker.js to provide PWA functionality to
+    <title>eleve</title>
+    <link rel="manifest" href="manifest.json" />
+    <script src="splash/splash.js"></script>
+    <meta
+      content="width=device-width, initial-scale=1.0, maximum-scale=1.0, user-scalable=no"
+      name="viewport"
+    />
+    <link rel="stylesheet" type="text/css" href="splash/style.css" />
+  </head>
+  <body>
+    <picture id="splash">
+      <source
+        srcset="
+          splash/img/light-1x.png 1x,
+          splash/img/light-2x.png 2x,
+          splash/img/light-3x.png 3x,
+          splash/img/light-4x.png 4x
+        "
+        media="(prefers-color-scheme: light)"
+      />
+      <source
+        srcset="
+          splash/img/dark-1x.png 1x,
+          splash/img/dark-2x.png 2x,
+          splash/img/dark-3x.png 3x,
+          splash/img/dark-4x.png 4x
+        "
+        media="(prefers-color-scheme: dark)"
+      />
+      <img
+        class="center"
+        aria-hidden="true"
+        src="splash/img/light-1x.png"
+        alt=""
+      />
+    </picture>
+    <!-- This script installs service_worker.js to provide PWA functionality to
        application. For more information, see:
        https://developers.google.com/web/fundamentals/primers/service-workers -->
-  <script>
-<<<<<<< HEAD
-    var serviceWorkerVersion = '1766422717';
-=======
-    var serviceWorkerVersion = '2098893034';
->>>>>>> 476e2cfb
-    var scriptLoaded = false;
-    function loadMainDartJs() {
-      if (scriptLoaded) {
-        return;
+    <script>
+      var serviceWorkerVersion = "1766422717";
+      var scriptLoaded = false;
+      function loadMainDartJs() {
+        if (scriptLoaded) {
+          return;
+        }
+        scriptLoaded = true;
+        var scriptTag = document.createElement("script");
+        scriptTag.src = "main.dart.js";
+        scriptTag.type = "application/javascript";
+        document.body.append(scriptTag);
       }
-      scriptLoaded = true;
-      var scriptTag = document.createElement('script');
-      scriptTag.src = 'main.dart.js';
-      scriptTag.type = 'application/javascript';
-      document.body.append(scriptTag);
-    }
 
-    if ('serviceWorker' in navigator) {
-      // Service workers are supported. Use them.
-      window.addEventListener('load', function () {
-        // Wait for registration to finish before dropping the <script> tag.
-        // Otherwise, the browser will load the script multiple times,
-        // potentially different versions.
-        var serviceWorkerUrl = 'flutter_service_worker.js?v=' + serviceWorkerVersion;
-        navigator.serviceWorker.register(serviceWorkerUrl)
-          .then((reg) => {
+      if ("serviceWorker" in navigator) {
+        // Service workers are supported. Use them.
+        window.addEventListener("load", function () {
+          // Wait for registration to finish before dropping the <script> tag.
+          // Otherwise, the browser will load the script multiple times,
+          // potentially different versions.
+          var serviceWorkerUrl =
+            "flutter_service_worker.js?v=" + serviceWorkerVersion;
+          navigator.serviceWorker.register(serviceWorkerUrl).then(reg => {
             function waitForActivation(serviceWorker) {
-              serviceWorker.addEventListener('statechange', () => {
-                if (serviceWorker.state == 'activated') {
-                  console.log('Installed new service worker.');
+              serviceWorker.addEventListener("statechange", () => {
+                if (serviceWorker.state == "activated") {
+                  console.log("Installed new service worker.");
                   loadMainDartJs();
                 }
               });
@@ -86,31 +106,31 @@
             } else if (!reg.active.scriptURL.endsWith(serviceWorkerVersion)) {
               // When the app updates the serviceWorkerVersion changes, so we
               // need to ask the service worker to update.
-              console.log('New service worker available.');
+              console.log("New service worker available.");
               reg.update();
               waitForActivation(reg.installing);
             } else {
               // Existing service worker is still good.
-              console.log('Loading app from service worker.');
+              console.log("Loading app from service worker.");
               loadMainDartJs();
             }
           });
 
-        // If service worker doesn't succeed in a reasonable amount of time,
-        // fallback to plaint <script> tag.
-        setTimeout(() => {
-          if (!scriptLoaded) {
-            console.warn(
-              'Failed to load app from service worker. Falling back to plain <script> tag.',
-            );
-            loadMainDartJs();
-          }
-        }, 4000);
-      });
-    } else {
-      // Service workers not supported. Just drop the <script> tag.
-      loadMainDartJs();
-    }
-  </script>
-</body>
+          // If service worker doesn't succeed in a reasonable amount of time,
+          // fallback to plaint <script> tag.
+          setTimeout(() => {
+            if (!scriptLoaded) {
+              console.warn(
+                "Failed to load app from service worker. Falling back to plain <script> tag."
+              );
+              loadMainDartJs();
+            }
+          }, 4000);
+        });
+      } else {
+        // Service workers not supported. Just drop the <script> tag.
+        loadMainDartJs();
+      }
+    </script>
+  </body>
 </html>