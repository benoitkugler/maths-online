<<<<<<< HEAD
{"app_name":"eleve","version":"0.4.3","build_number":"18","package_name":"eleve"}
=======
{"app_name":"eleve","version":"0.4.3","build_number":"19","package_name":"eleve"}
>>>>>>> 476e2cfb
<|MERGE_RESOLUTION|>--- conflicted
+++ resolved
@@ -1,5 +1,6 @@
-<<<<<<< HEAD
-{"app_name":"eleve","version":"0.4.3","build_number":"18","package_name":"eleve"}
-=======
-{"app_name":"eleve","version":"0.4.3","build_number":"19","package_name":"eleve"}
->>>>>>> 476e2cfb
+{
+    "app_name": "eleve",
+    "version": "0.4.3",
+    "build_number": "18",
+    "package_name": "eleve"
+}