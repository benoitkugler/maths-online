--- conflicted
+++ resolved
@@ -1,10 +1,6 @@
 {
     "name": "prof",
-<<<<<<< HEAD
-    "version": "1.4.5",
-=======
     "version": "1.5",
->>>>>>> de9f94e9
     "scripts": {
         "serve": "vite preview",
         "build": "vite build",
