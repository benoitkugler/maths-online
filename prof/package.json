--- conflicted
+++ resolved
@@ -1,10 +1,6 @@
 {
     "name": "prof",
-<<<<<<< HEAD
-    "version": "1.1.0",
-=======
     "version": "1.1.1",
->>>>>>> b100b4c6
     "scripts": {
         "serve": "vite preview",
         "build": "vite build",
