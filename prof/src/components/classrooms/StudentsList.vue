<template>
<<<<<<< HEAD
=======
  <v-dialog
    :model-value="studentToDelete != null"
    @update:model-value="studentToDelete = null"
    :retain-focus="false"
  >
    <v-card title="Confirmer la suppression" v-if="studentToDelete != null">
      <v-card-text>
        Confirmez-vous la suppression du profile élève
        <i>{{ studentToDelete.Surname }} {{ studentToDelete.Name }}</i> ? <br />
        Toute progression sera supprimée, et cette action est irréversible.
      </v-card-text>
      <v-card-actions>
        <v-btn @click="studentToDelete = null">Retour</v-btn>
        <v-spacer></v-spacer>
        <v-btn @click="deleteStudent" color="red">Supprimer le profile</v-btn>
      </v-card-actions>
    </v-card>
  </v-dialog>

  <v-dialog
    :model-value="studentToUpdate != null"
    @update:model-value="studentToUpdate = null"
    :retain-focus="false"
  >
    <v-card title="Modifier le profil" v-if="studentToUpdate != null">
      <v-card-text>
        <v-text-field
          variant="outlined"
          density="compact"
          label="Nom"
          v-model="studentToUpdate.Name"
        ></v-text-field>
        <v-text-field
          variant="outlined"
          density="compact"
          label="Prénom"
          v-model="studentToUpdate.Surname"
        ></v-text-field>
        <date-field
          v-model="studentToUpdate.Birthday"
          label="Date de naissance"
        >
        </date-field>
      </v-card-text>
      <v-card-actions>
        <v-btn @click="studentToUpdate = null">Retour</v-btn>
        <v-spacer></v-spacer>
        <v-btn @click="updateStudent" color="success">Modifier</v-btn>
      </v-card-actions>
    </v-card>
  </v-dialog>

>>>>>>> ad6545b5
  <v-dialog v-model="showUploadFile" :retain-focus="false">
    <v-card
      title="Importer une liste"
      subtitle="Les élèves seront ajoutés à la liste courante."
    >
      <v-card-text>
        <v-file-input
          label="Liste"
          hint="Fichier CSV généré par Pronote."
          v-model="uploadedFile"
          show-size
          :multiple="false"
          variant="underlined"
          persistent-hint
        >
        </v-file-input>
      </v-card-text>
      <v-card-actions>
        <v-btn @click="showUploadFile = false">Retour</v-btn>
        <v-spacer></v-spacer>
        <v-btn
          color="success"
          @click="importStudents"
          variant="contained"
          :disabled="!uploadedFile.length"
        >
          Importer
        </v-btn>
      </v-card-actions>
    </v-card>
  </v-dialog>

  <v-card class="mx-auto pa-1" width="80%">
    <v-row>
      <v-col md="9" sm="6">
        <v-card-title
          >Elèves de la classe {{ props.classroom.name }}</v-card-title
        >
      </v-col>
      <v-col style="text-align: right">
        <v-btn icon flat class="mx-2" @click="emit('closed')">
          <v-icon icon="mdi-close"></v-icon>
        </v-btn>
      </v-col>
    </v-row>
    <v-card-text>
      <v-card width="80%" class="mx-auto">
        <v-row>
          <v-col>
            <v-card-subtitle>Elèves</v-card-subtitle>
          </v-col>
          <v-col align-self="center" style="text-align: right" md="8" sm="6">
            <v-btn
              class="mx-2"
              @click="generateClassroomCode"
              title="Générer un code pour rattacher des élèves à la classe"
              variant="text"
              :disabled="!students.length || classroomCode != null"
            >
              Code de connection
            </v-btn>
            <v-divider vertical></v-divider>
            <v-btn class="mx-2" @click="addStudent" title="Créer un profil">
              <v-icon icon="mdi-plus" color="success"></v-icon>
              Créer
            </v-btn>
            <v-btn
              class="mx-2"
              @click="showUploadFile = true"
              title="Ajouter des élèves à partir d'une liste Pronote"
            >
              <v-icon icon="mdi-upload" color="success"></v-icon>
              Importer
            </v-btn>
          </v-col>
        </v-row>
        <v-card-text>
          <v-alert
            closable
            color="info"
            style="text-align: center; font-size: 18pt"
            :model-value="classroomCode != null"
            @update:model-value="classroomCode = null"
          >
            <v-chip size="18pt" class="pa-2">{{ classroomCode }}</v-chip>
          </v-alert>

          <v-list>
            <v-list-item v-for="student in students" :key="student.Id">
              <v-row no-gutters>
                <v-col align-self="center">
                  <v-btn
                    class="mx-2"
                    size="x-small"
                    icon
                    @click="studentToDelete = student"
                    title="Supprimer l'élève"
                  >
                    <v-icon icon="mdi-delete" color="red"></v-icon>
                  </v-btn>
                  <v-btn
                    class="mx-2"
                    size="x-small"
                    icon
                    @click="studentToUpdate = copy(student)"
                    title="Modifier le profil"
                  >
                    <v-icon icon="mdi-pencil"></v-icon>
                  </v-btn>
                </v-col>
                <v-col align-self="center">
                  {{ student.Name }} {{ student.Surname }}
                </v-col>
                <v-col align-self="center">
                  <v-list-item-subtitle
                    >{{ formatDate(student.Birthday) }}
                  </v-list-item-subtitle>
                </v-col>
                <v-col align-self="center">
                  <v-tooltip
                    style="cursor: pointer"
                    v-if="student.IsClientAttached"
                  >
                    <template v-slot:activator="{ isActive, props }">
                      <v-badge v-on="{ isActive }" v-bind="props" color="green"
                        >.</v-badge
                      >
                    </template>
                    L'élève a reliée son application.
                  </v-tooltip>
                </v-col>
              </v-row>
            </v-list-item>
          </v-list>
        </v-card-text>
      </v-card>
    </v-card-text>
  </v-card>
</template>

<script setup lang="ts">
import type { Classroom, Student } from "@/controller/api_gen";
import { controller } from "@/controller/controller";
import { copy, formatDate } from "@/controller/utils";
import { computed, onMounted } from "vue";
import { $ref } from "vue/macros";
import DateField from "../DateField.vue";

interface Props {
  classroom: Classroom;
}

const props = defineProps<Props>();

const emit = defineEmits<{
  (e: "closed"): void;
}>();

onMounted(() => fetchStudents());

let students = computed(() => {
  const out = _students.map((v) => v);
  out.sort((s1, s2) => s1.Name.localeCompare(s2.Name));
  return out;
});

let _students = $ref<Student[]>([]);

async function fetchStudents() {
  const res = await controller.TeacherGetClassroomStudents({
    "id-classroom": props.classroom.id,
  });
  if (res == undefined) {
    return;
  }
  _students = res || [];
}

async function addStudent() {
  const res = await controller.TeacherAddStudent({
    "id-classroom": props.classroom.id,
  });
  if (res == undefined) {
    return;
  }
  console.log(res);

  _students.push(res);

  studentToUpdate = copy(res);
}

let studentToDelete = $ref<Student | null>(null);
async function deleteStudent() {
  if (studentToDelete == null) {
    return;
  }
  await controller.TeacherDeleteStudent({ "id-student": studentToDelete.Id });
  studentToDelete = null;
  await fetchStudents();
}

let studentToUpdate = $ref<Student | null>(null);
async function updateStudent() {
  if (studentToUpdate == null) {
    return;
  }
  await controller.TeacherUpdateStudent(studentToUpdate);
  studentToUpdate = null;
  await fetchStudents();
}

let showUploadFile = $ref(false);
let uploadedFile = $ref<File[]>([]);
async function importStudents() {
  showUploadFile = false;
  if (uploadedFile.length == 0) {
    return;
  }
  await controller.TeacherImportStudents(
    { "id-classroom": String(props.classroom.id) },
    uploadedFile[0]
  );
  uploadedFile = [];
  await fetchStudents();
}

let classroomCode = $ref<string | null>(null);
async function generateClassroomCode() {
  const res = await controller.TeacherGenerateClassroomCode({
    "id-classroom": props.classroom.id,
  });
  console.log(res);

  if (res == undefined) {
    return;
  }
  classroomCode = res.Code;

  const timeout = 5000;
  const refresh = async () => {
    if (classroomCode != null) {
      await fetchStudents();
      setTimeout(refresh, timeout);
    }
  };
  setTimeout(refresh, timeout);
}

// async function createClassroom() {
//   await controller.TeacherCreateClassroom(null);
//   await fetchClassrooms();
// }

// let classroomToDelete = $ref<Classroom | null>(null);
// async function deleteClassroom() {
//   if (classroomToDelete == null) {
//     return;
//   }
//   await controller.TeacherDeleteClassroom({ id: classroomToDelete.id });
//   classroomToDelete = null;
//   await fetchClassrooms();
// }

// let classroomToUpdate = $ref<Classroom | null>(null);
// async function updateClassroom() {
//   if (classroomToUpdate == null) {
//     return;
//   }
//   const res = await controller.TeacherUpdateClassroom(classroomToUpdate);
//   classroomToUpdate = null;
//   if (res == undefined) {
//     return;
//   }

//   const index = classrooms.findIndex((cl) => cl.Classroom.id == res.id);
//   classrooms[index].Classroom = res;
// }
</script>

<style>
:deep(.v-dialog .v-overlay__content) {
  max-width: 900px;
}
</style><|MERGE_RESOLUTION|>--- conflicted
+++ resolved
@@ -1,6 +1,4 @@
 <template>
-<<<<<<< HEAD
-=======
   <v-dialog
     :model-value="studentToDelete != null"
     @update:model-value="studentToDelete = null"
@@ -53,7 +51,6 @@
     </v-card>
   </v-dialog>
 
->>>>>>> ad6545b5
   <v-dialog v-model="showUploadFile" :retain-focus="false">
     <v-card
       title="Importer une liste"
